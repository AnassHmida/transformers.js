
/**
 * @file Helper module for image processing. 
 * 
 * These functions and classes are only used internally, 
 * meaning an end-user shouldn't need to access anything here.
 * 
 * @module utils/image
 */

import fs from 'fs';
import { isString } from './core.js';
import { getFile } from './hub.js';
import { env } from '../env.js';
import { transpose_data, interpolate_data } from './maths.js';

import encode from 'image-encode';
import decode from 'image-decode';
import { Buffer } from 'buffer';

// Will be empty (or not used) if running in browser or web-worker
import sharp from 'sharp';

const BROWSER_ENV = typeof self !== 'undefined';
<<<<<<< HEAD
const IS_REACT_NATIVE = typeof navigator !== 'undefined' && navigator.product === 'ReactNative';
=======
const WEBWORKER_ENV = BROWSER_ENV && self.constructor.name === 'DedicatedWorkerGlobalScope';
>>>>>>> 6129e45b

let createCanvasFunction;
let ImageDataClass;
let loadImageFunction;
if (IS_REACT_NATIVE) {
    // Optional Support gcanvas or skia with web polyfill for better performance
    const offscreenCanvasExists = typeof OffscreenCanvas !== 'undefined';
    if (typeof Image !== 'undefined' && (typeof document !== 'undefined' || offscreenCanvasExists)) {
        createCanvasFunction = (/** @type {number} */ width, /** @type {number} */ height) => {
            if (offscreenCanvasExists) {
                return new OffscreenCanvas(width, height);
            } else {
                const canvas = document.createElement('canvas');
                canvas.width = width;
                canvas.height = height;
                return canvas;
            }
        };
        loadImageFunction = async (/**@type {URL|string}*/url) => {
            const info = await new Promise((resolve, reject) => {
                const image = new Image();
                image.onload = () => {
                    const canvas = createCanvasFunction(image.width, image.height);
                    const ctx = canvas.getContext('2d');
                    ctx.drawImage(image, 0, 0);
                    const { data } = ctx.getImageData(0, 0, image.width, image.height);
                    resolve({ data, width: image.width, height: image.height });
                }
                image.onerror = reject;
                image.src = url;
            });
            return new RawImage(info.data, info.width, info.height, 4);
        };
        ImageDataClass = global.ImageData;
    }
} else if (BROWSER_ENV) {
    // Running in browser or web-worker
    createCanvasFunction = (/** @type {number} */ width, /** @type {number} */ height) => {
        if (!self.OffscreenCanvas) {
            throw new Error('OffscreenCanvas not supported by this browser.');
        }
        return new self.OffscreenCanvas(width, height)
    };
    loadImageFunction = self.createImageBitmap;
    ImageDataClass = self.ImageData;

} else if (sharp) {
    // Running in Node.js, electron, or other non-browser environment

    loadImageFunction = async (/**@type {sharp.Sharp}*/img) => {
        const metadata = await img.metadata();
        const rawChannels = metadata.channels;

        let { data, info } = await img.raw().toBuffer({ resolveWithObject: true });

        const newImage = new RawImage(new Uint8ClampedArray(data), info.width, info.height, info.channels);
        if (rawChannels !== undefined && rawChannels !== info.channels) {
            // Make sure the new image has the same number of channels as the input image.
            // This is necessary for grayscale images.
            newImage.convert(rawChannels);
        }
        return newImage;
    }

} else {
    throw new Error('Unable to load image processing library.');
}


// Defined here: https://github.com/python-pillow/Pillow/blob/a405e8406b83f8bfb8916e93971edc7407b8b1ff/src/libImaging/Imaging.h#L262-L268
const RESAMPLING_MAPPING = {
    0: 'nearest',
    1: 'lanczos',
    2: 'bilinear',
    3: 'bicubic',
    4: 'box',
    5: 'hamming',
}

/**
 * Mapping from file extensions to MIME types.
 */
const CONTENT_TYPE_MAP = new Map([
    ['png', 'image/png'],
    ['jpg', 'image/jpeg'],
    ['jpeg', 'image/jpeg'],
    ['gif', 'image/gif'],
]);

export class RawImage {

    /**
     * Create a new `RawImage` object.
     * @param {Uint8ClampedArray|Uint8Array} data The pixel data.
     * @param {number} width The width of the image.
     * @param {number} height The height of the image.
     * @param {1|2|3|4} channels The number of channels.
     */
    constructor(data, width, height, channels) {
        this.data = data;
        this.width = width;
        this.height = height;
        this.channels = channels;
    }

    get size() {
        return [this.width, this.height];
    }

    /**
     * Helper method for reading an image from a variety of input types.
     * @param {RawImage|string|URL} input 
     * @returns The image object.
     * 
     * **Example:** Read image from a URL.
     * ```javascript
     * let image = await RawImage.read('https://huggingface.co/datasets/Xenova/transformers.js-docs/resolve/main/football-match.jpg');
     * // RawImage {
     * //   "data": Uint8ClampedArray [ 25, 25, 25, 19, 19, 19, ... ],
     * //   "width": 800,
     * //   "height": 533,
     * //   "channels": 3
     * // }
     * ```
     */
    static async read(input) {
        if (input instanceof RawImage) {
            return input;
        } else if (isString(input) || input instanceof URL) {
            return await this.fromURL(input);
        } else {
            throw new Error(`Unsupported input type: ${typeof input}`);
        }
    }


    /**
     * Read an image from a URL or file path.
     * @param {string|URL} url The URL or file path to read the image from.
     * @returns {Promise<RawImage>} The image object.
     */
    static async fromURL(url) {
        if (IS_REACT_NATIVE) {
            if (env.useGCanvas && loadImageFunction) {
                return await loadImageFunction(url);
            } else {
                let response = await getFile(url);
                return this.fromBlob(response);
            }
        } else {
            let response = await getFile(url);
            if (response.status !== 200) {
                throw new Error(`Unable to read image from "${url}" (${response.status} ${response.statusText})`);
            }
            let blob = await response.blob();
            return this.fromBlob(blob);
        }
    }

    /**
     * Helper method to create a new Image from a blob.
     * @param {Blob} blob The blob to read the image from.
     * @returns {Promise<RawImage>} The image object.
     */
    static async fromBlob(blob) {
        if (IS_REACT_NATIVE) {
            const buffer = await blob.arrayBuffer();
            const { data, width, height } = decode(buffer);
            return new RawImage(new Uint8ClampedArray(data), width, height, 4);
        } else if (BROWSER_ENV) {
            // Running in environment with canvas
            let img = await loadImageFunction(blob);

            const ctx = createCanvasFunction(img.width, img.height).getContext('2d');

            // Draw image to context
            ctx.drawImage(img, 0, 0);

            return new this(ctx.getImageData(0, 0, img.width, img.height).data, img.width, img.height, 4);

        } else {
            // Use sharp.js to read (and possible resize) the image.
            let img = sharp(await blob.arrayBuffer());

            return await loadImageFunction(img);
        }
    }

    /**
     * Helper method to create a new Image from a tensor
     * @param {import('./tensor.js').Tensor} tensor 
     */
    static fromTensor(tensor, channel_format = 'CHW') {
        if (channel_format === 'CHW') {
            tensor = tensor.transpose(1, 2, 0);
        } else if (channel_format === 'HWC') {
            // Do nothing
        } else {
            throw new Error(`Unsupported channel format: ${channel_format}`);
        }
        if (!(tensor.data instanceof Uint8ClampedArray || tensor.data instanceof Uint8Array)) {
            throw new Error(`Unsupported tensor type: ${tensor.type}`);
        }
        switch (tensor.dims[2]) {
            case 1:
            case 2:
            case 3:
            case 4:
                return new RawImage(tensor.data, tensor.dims[1], tensor.dims[0], tensor.dims[2]);
            default:
                throw new Error(`Unsupported number of channels: ${tensor.dims[2]}`);
        }
    }

    /**
     * Convert the image to grayscale format.
     * @returns {RawImage} `this` to support chaining.
     */
    grayscale() {
        if (this.channels === 1) {
            return this;
        }

        let newData = new Uint8ClampedArray(this.width * this.height * 1);
        switch (this.channels) {
            case 3: // rgb to grayscale
            case 4: // rgba to grayscale
                for (let i = 0, offset = 0; i < this.data.length; i += this.channels) {
                    const red = this.data[i];
                    const green = this.data[i + 1];
                    const blue = this.data[i + 2];

                    newData[offset++] = Math.round(0.2989 * red + 0.5870 * green + 0.1140 * blue);
                }
                break;
            default:
                throw new Error(`Conversion failed due to unsupported number of channels: ${this.channels}`);
        }
        return this._update(newData, this.width, this.height, 1);
    }

    /**
     * Convert the image to RGB format.
     * @returns {RawImage} `this` to support chaining.
     */
    rgb() {
        if (this.channels === 3) {
            return this;
        }

        let newData = new Uint8ClampedArray(this.width * this.height * 3);

        switch (this.channels) {
            case 1: // grayscale to rgb
                for (let i = 0, offset = 0; i < this.data.length; ++i) {
                    newData[offset++] = this.data[i];
                    newData[offset++] = this.data[i];
                    newData[offset++] = this.data[i];
                }
                break;
            case 4: // rgba to rgb
                for (let i = 0, offset = 0; i < this.data.length; i += 4) {
                    newData[offset++] = this.data[i];
                    newData[offset++] = this.data[i + 1];
                    newData[offset++] = this.data[i + 2];
                }
                break;
            default:
                throw new Error(`Conversion failed due to unsupported number of channels: ${this.channels}`);
        }
        return this._update(newData, this.width, this.height, 3);

    }

    /**
     * Convert the image to RGBA format.
     * @returns {RawImage} `this` to support chaining.
     */
    rgba() {
        if (this.channels === 4) {
            return this;
        }

        let newData = new Uint8ClampedArray(this.width * this.height * 4);

        switch (this.channels) {
            case 1: // grayscale to rgba
                for (let i = 0, offset = 0; i < this.data.length; ++i) {
                    newData[offset++] = this.data[i];
                    newData[offset++] = this.data[i];
                    newData[offset++] = this.data[i];
                    newData[offset++] = 255;
                }
                break;
            case 3: // rgb to rgba
                for (let i = 0, offset = 0; i < this.data.length; i += 3) {
                    newData[offset++] = this.data[i];
                    newData[offset++] = this.data[i + 1];
                    newData[offset++] = this.data[i + 2];
                    newData[offset++] = 255;
                }
                break;
            default:
                throw new Error(`Conversion failed due to unsupported number of channels: ${this.channels}`);
        }

        return this._update(newData, this.width, this.height, 4);
    }

    /**
     * Resize the image to the given dimensions. This method uses the canvas API to perform the resizing.
     * @param {number} width The width of the new image.
     * @param {number} height The height of the new image.
     * @param {Object} options Additional options for resizing.
     * @param {0|1|2|3|4|5|string} [options.resample] The resampling method to use.
     * @returns {Promise<RawImage>} `this` to support chaining.
     */
    async resize(width, height, {
        resample = 2,
    } = {}) {

        // Ensure resample method is a string
        let resampleMethod = RESAMPLING_MAPPING[resample] ?? resample;

        if (IS_REACT_NATIVE) {
            if (createCanvasFunction !== undefined && env.useGCanvas) {
                // Running in environment with canvas
                let canvas = createCanvasFunction(this.width, this.height);
                let ctx = canvas.getContext('2d');
                let imageData = this.toImageData();
                ctx.putImageData(imageData, 0, 0);
                ctx.drawImage(canvas, 0, 0, this.width, this.height, 0, 0, width, height);
                let newImageData = ctx.getImageData(0, 0, width, height);
                const resized = new RawImage(newImageData.data, width, height, 4);
                return resized.convert(this.channels);
            } else {
                // Running in environment without canvas
                // WHC -> CHW
                const [trsnsposed] = transpose_data(
                    this.data,
                    [this.width, this.height, this.channels],
                    [2, 0, 1]
                );
                const resized = interpolate_data(
                    trsnsposed,
                    [this.channels, this.height, this.width],
                    [height, width]
                );
                // CHW -> WHC
                const [newData] = transpose_data(
                    resized,
                    [this.channels, height, width],
                    [1, 2, 0]
                );
                return new RawImage(newData, width, height, this.channels);
            }
        } else if (BROWSER_ENV) {
            // TODO use `resample` in browser environment

            // Store number of channels before resizing
            let numChannels = this.channels;

            // Create canvas object for this image
            let canvas = this.toCanvas();

            // Actually perform resizing using the canvas API
            const ctx = createCanvasFunction(width, height).getContext('2d');

            // Draw image to context, resizing in the process
            ctx.drawImage(canvas, 0, 0, width, height);

            // Create image from the resized data
            let resizedImage = new RawImage(ctx.getImageData(0, 0, width, height).data, width, height, 4);

            // Convert back so that image has the same number of channels as before
            return resizedImage.convert(numChannels);

        } else {
            // Create sharp image from raw data, and resize
            let img = this.toSharp();

            switch (resampleMethod) {
                case 'box':
                case 'hamming':
                    if (resampleMethod === 'box' || resampleMethod === 'hamming') {
                        console.warn(`Resampling method ${resampleMethod} is not yet supported. Using bilinear instead.`);
                        resampleMethod = 'bilinear';
                    }

                case 'nearest':
                case 'bilinear':
                case 'bicubic':
                    // Perform resizing using affine transform. 
                    // This matches how the python Pillow library does it.
                    img = img.affine([width / this.width, 0, 0, height / this.height], {
                        interpolator: resampleMethod
                    });
                    break;

                case 'lanczos':
                    // https://github.com/python-pillow/Pillow/discussions/5519
                    // https://github.com/lovell/sharp/blob/main/docs/api-resize.md
                    img = img.resize({
                        width, height,
                        fit: 'fill',
                        kernel: 'lanczos3', // PIL Lanczos uses a kernel size of 3 
                    });
                    break;

                default:
                    throw new Error(`Resampling method ${resampleMethod} is not supported.`);
            }

            return await loadImageFunction(img);
        }

    }

    async pad([left, right, top, bottom]) {
        left = Math.max(left, 0);
        right = Math.max(right, 0);
        top = Math.max(top, 0);
        bottom = Math.max(bottom, 0);

        if (left === 0 && right === 0 && top === 0 && bottom === 0) {
            // No padding needed
            return this;
        }

        if (IS_REACT_NATIVE) {
            if (createCanvasFunction !== undefined && env.useGCanvas) {
                // Running in environment with canvas
                let newWidth = this.width + left + right;
                let newHeight = this.height + top + bottom;
                let canvas = createCanvasFunction(newWidth, newHeight);
                let ctx = canvas.getContext('2d');
                let imageData = this.toImageData();
                ctx.putImageData(imageData, left, top);
                let newImageData = ctx.getImageData(0, 0, newWidth, newHeight);
                const padded = new RawImage(newImageData.data, newWidth, newHeight, 4);
                return padded.convert(this.channels);
            } else {
                // Running in environment without canvas
                const channels = this.channels;
                const data = this.data;
                const width = this.width + left + right;
                const height = this.height + top + bottom;
                const paddedData = new Uint8ClampedArray(width * height * channels);
                for (let i = 0; i < data.length; i += channels) {
                    const x = Math.floor(i / channels) % this.width;
                    const y = Math.floor(i / channels / this.width);
                    const pixelIndex = (y * width + x) * channels;
                    for (let j = 0; j < channels; j++) {
                        paddedData[pixelIndex + j] = data[i + j];
                    }
                }
                return new RawImage(paddedData, width, height, channels);
            }

        } else if (BROWSER_ENV) {
            // Store number of channels before padding
            let numChannels = this.channels;

            // Create canvas object for this image
            let canvas = this.toCanvas();

            let newWidth = this.width + left + right;
            let newHeight = this.height + top + bottom;

            // Create a new canvas of the desired size.
            const ctx = createCanvasFunction(newWidth, newHeight).getContext('2d');

            // Draw image to context, padding in the process
            ctx.drawImage(canvas,
                0, 0, this.width, this.height,
                left, top, newWidth, newHeight
            );

            // Create image from the padded data
            let paddedImage = new RawImage(
                ctx.getImageData(0, 0, newWidth, newHeight).data,
                newWidth, newHeight, 4);

            // Convert back so that image has the same number of channels as before
            return paddedImage.convert(numChannels);

        } else {
            let img = this.toSharp().extend({ left, right, top, bottom });
            return await loadImageFunction(img);
        }
    }

    async crop([x_min, y_min, x_max, y_max]) {
        // Ensure crop bounds are within the image
        x_min = Math.max(x_min, 0);
        y_min = Math.max(y_min, 0);
        x_max = Math.min(x_max, this.width - 1);
        y_max = Math.min(y_max, this.height - 1);

        // Do nothing if the crop is the entire image
        if (x_min === 0 && y_min === 0 && x_max === this.width - 1 && y_max === this.height - 1) {
            return this;
        }

        const crop_width = x_max - x_min + 1;
        const crop_height = y_max - y_min + 1;

        if (BROWSER_ENV) {
            // Store number of channels before resizing
            const numChannels = this.channels;

            // Create canvas object for this image
            const canvas = this.toCanvas();

            // Create a new canvas of the desired size. This is needed since if the 
            // image is too small, we need to pad it with black pixels.
            const ctx = createCanvasFunction(crop_width, crop_height).getContext('2d');

            // Draw image to context, cropping in the process
            ctx.drawImage(canvas,
                x_min, y_min, crop_width, crop_height,
                0, 0, crop_width, crop_height
            );

            // Create image from the resized data
            const resizedImage = new RawImage(ctx.getImageData(0, 0, crop_width, crop_height).data, crop_width, crop_height, 4);

            // Convert back so that image has the same number of channels as before
            return resizedImage.convert(numChannels);

        } else {
            // Create sharp image from raw data
            const img = this.toSharp().extract({
                left: x_min,
                top: y_min,
                width: crop_width,
                height: crop_height,
            });

            return await loadImageFunction(img);
        }

    }

    async center_crop(crop_width, crop_height) {
        // If the image is already the desired size, return it
        if (this.width === crop_width && this.height === crop_height) {
            return this;
        }

        // Determine bounds of the image in the new canvas
        let width_offset = (this.width - crop_width) / 2;
        let height_offset = (this.height - crop_height) / 2;

        if (IS_REACT_NATIVE) {
            if (createCanvasFunction !== undefined && env.useGCanvas) {
                // Running in environment with canvas
                let canvas = createCanvasFunction(crop_width, crop_height);
                let ctx = canvas.getContext('2d');
                let imageData = this.toImageData();
                ctx.putImageData(imageData, -width_offset, -height_offset);
                let newImageData = ctx.getImageData(0, 0, crop_width, crop_height);
                const cropped = new RawImage(newImageData.data, crop_width, crop_height, 4);
                return cropped.convert(this.channels);
            } else {
                // Running in environment without canvas
                let channels = this.channels;
                let data = this.data;
                let croppedData = new Uint8ClampedArray(crop_width * crop_height * channels);
                for (let i = 0; i < croppedData.length; i += channels) {
                    const x = Math.floor(i / channels) % crop_width;
                    const y = Math.floor(i / channels / crop_width);
                    const pixelIndex = ((y + height_offset) * this.width + (x + width_offset)) * channels;
                    for (let j = 0; j < channels; j++) {
                        croppedData[i + j] = data[pixelIndex + j];
                    }
                }
                return new RawImage(croppedData, crop_width, crop_height, channels);
            }
        } else if (BROWSER_ENV) {
            // Store number of channels before resizing
            let numChannels = this.channels;

            // Create canvas object for this image
            let canvas = this.toCanvas();

            // Create a new canvas of the desired size. This is needed since if the 
            // image is too small, we need to pad it with black pixels.
            const ctx = createCanvasFunction(crop_width, crop_height).getContext('2d');

            let sourceX = 0;
            let sourceY = 0;
            let destX = 0;
            let destY = 0;

            if (width_offset >= 0) {
                sourceX = width_offset;
            } else {
                destX = -width_offset;
            }

            if (height_offset >= 0) {
                sourceY = height_offset;
            } else {
                destY = -height_offset;
            }

            // Draw image to context, cropping in the process
            ctx.drawImage(canvas,
                sourceX, sourceY, crop_width, crop_height,
                destX, destY, crop_width, crop_height
            );

            // Create image from the resized data
            let resizedImage = new RawImage(ctx.getImageData(0, 0, crop_width, crop_height).data, crop_width, crop_height, 4);

            // Convert back so that image has the same number of channels as before
            return resizedImage.convert(numChannels);

        } else {
            // Create sharp image from raw data
            let img = this.toSharp();

            if (width_offset >= 0 && height_offset >= 0) {
                // Cropped image lies entirely within the original image
                img = img.extract({
                    left: Math.floor(width_offset),
                    top: Math.floor(height_offset),
                    width: crop_width,
                    height: crop_height,
                })
            } else if (width_offset <= 0 && height_offset <= 0) {
                // Cropped image lies entirely outside the original image,
                // so we add padding
                let top = Math.floor(-height_offset);
                let left = Math.floor(-width_offset);
                img = img.extend({
                    top: top,
                    left: left,

                    // Ensures the resulting image has the desired dimensions
                    right: crop_width - this.width - left,
                    bottom: crop_height - this.height - top,
                });
            } else {
                // Cropped image lies partially outside the original image.
                // We first pad, then crop.

                let y_padding = [0, 0];
                let y_extract = 0;
                if (height_offset < 0) {
                    y_padding[0] = Math.floor(-height_offset);
                    y_padding[1] = crop_height - this.height - y_padding[0];
                } else {
                    y_extract = Math.floor(height_offset);
                }

                let x_padding = [0, 0];
                let x_extract = 0;
                if (width_offset < 0) {
                    x_padding[0] = Math.floor(-width_offset);
                    x_padding[1] = crop_width - this.width - x_padding[0];
                } else {
                    x_extract = Math.floor(width_offset);
                }

                img = img.extend({
                    top: y_padding[0],
                    bottom: y_padding[1],
                    left: x_padding[0],
                    right: x_padding[1],
                }).extract({
                    left: x_extract,
                    top: y_extract,
                    width: crop_width,
                    height: crop_height,
                })
            }

            return await loadImageFunction(img);
        }
    }

<<<<<<< HEAD
    toImageData() {
        if (IS_REACT_NATIVE && ImageDataClass === undefined)
            throw new Error('toImageData is not supported');
        // Clone, and convert data to RGBA before create ImageData object.
        // This is because the ImageData API only supports RGBA
        let cloned = this.clone().rgba();

        return new ImageDataClass(cloned.data, cloned.width, cloned.height);
=======
    async toBlob(type = 'image/png', quality = 1) {
        if (!BROWSER_ENV) {
            throw new Error('toBlob() is only supported in browser environments.')
        }

        const canvas = this.toCanvas();
        return await canvas.convertToBlob({ type, quality });
>>>>>>> 6129e45b
    }

    toCanvas() {
        if (!createCanvasFunction) {
            throw new Error('toCanvas() is only supported in browser environments.')
        }

        // Clone, and convert data to RGBA before drawing to canvas.
        // This is because the canvas API only supports RGBA
        let cloned = this.clone().rgba();

        // Create canvas object for the cloned image
        let clonedCanvas = createCanvasFunction(cloned.width, cloned.height);

        // Draw image to context
        let data = new ImageDataClass(cloned.data, cloned.width, cloned.height);
        clonedCanvas.getContext('2d').putImageData(data, 0, 0);

        return clonedCanvas;
    }

    /**
     * Helper method to update the image data.
     * @param {Uint8ClampedArray} data The new image data.
     * @param {number} width The new width of the image.
     * @param {number} height The new height of the image.
     * @param {1|2|3|4|null} [channels] The new number of channels of the image.
     * @private
     */
    _update(data, width, height, channels = null) {
        this.data = data;
        this.width = width;
        this.height = height;
        if (channels !== null) {
            this.channels = channels;
        }
        return this;
    }

    /**
     * Clone the image
     * @returns {RawImage} The cloned image
     */
    clone() {
        return new RawImage(this.data.slice(), this.width, this.height, this.channels);
    }

    /**
     * Helper method for converting image to have a certain number of channels
     * @param {number} numChannels The number of channels. Must be 1, 3, or 4.
     * @returns {RawImage} `this` to support chaining.
     */
    convert(numChannels) {
        if (this.channels === numChannels) return this; // Already correct number of channels

        switch (numChannels) {
            case 1:
                this.grayscale();
                break;
            case 3:
                this.rgb();
                break;
            case 4:
                this.rgba();
                break;
            default:
                throw new Error(`Conversion failed due to unsupported number of channels: ${this.channels}`);
        }
        return this;
    }

    /**
     * Save the image to the given path.
     * @param {string} path The path to save the image to.
     */
<<<<<<< HEAD
    save(path) {
        const extension = path.split('.').pop().toLowerCase();
        const mime = this._CONTENT_TYPE_MAP[extension] ?? 'image/png';

        if (IS_REACT_NATIVE) {
            const buf = Buffer.from(encode(this.rgba().data, mime));
            fs.writeFile(path, buf.toString('base64'), 'base64');
        } else if (BROWSER_ENV) {
=======
    async save(path) {

        if (BROWSER_ENV) {
            if (WEBWORKER_ENV) {
                throw new Error('Unable to save an image from a Web Worker.')
            }

>>>>>>> 6129e45b
            const extension = path.split('.').pop().toLowerCase();
            const mime = CONTENT_TYPE_MAP.get(extension) ?? 'image/png';

            // Convert image to Blob
            const blob = await this.toBlob(mime);

            // Convert the canvas content to a data URL
            const dataURL = URL.createObjectURL(blob);

            // Create an anchor element with the data URL as the href attribute
            const downloadLink = document.createElement('a');
            downloadLink.href = dataURL;

            // Set the download attribute to specify the desired filename for the downloaded image
            downloadLink.download = path;

            // Trigger the download
            downloadLink.click();

            // Clean up: remove the anchor element from the DOM
            downloadLink.remove();

        } else if (!env.useFS) {
            throw new Error('Unable to save the image because filesystem is disabled in this environment.')

        } else {
            const img = this.toSharp();
            return await img.toFile(path);
        }
    }

    toSharp() {
        if (BROWSER_ENV) {
            throw new Error('toSharp() is only supported in server-side environments.')
        }

        return sharp(this.data, {
            raw: {
                width: this.width,
                height: this.height,
                channels: this.channels
            }
        });
    }
}<|MERGE_RESOLUTION|>--- conflicted
+++ resolved
@@ -22,11 +22,8 @@
 import sharp from 'sharp';
 
 const BROWSER_ENV = typeof self !== 'undefined';
-<<<<<<< HEAD
 const IS_REACT_NATIVE = typeof navigator !== 'undefined' && navigator.product === 'ReactNative';
-=======
 const WEBWORKER_ENV = BROWSER_ENV && self.constructor.name === 'DedicatedWorkerGlobalScope';
->>>>>>> 6129e45b
 
 let createCanvasFunction;
 let ImageDataClass;
@@ -710,7 +707,6 @@
         }
     }
 
-<<<<<<< HEAD
     toImageData() {
         if (IS_REACT_NATIVE && ImageDataClass === undefined)
             throw new Error('toImageData is not supported');
@@ -719,7 +715,8 @@
         let cloned = this.clone().rgba();
 
         return new ImageDataClass(cloned.data, cloned.width, cloned.height);
-=======
+    }
+
     async toBlob(type = 'image/png', quality = 1) {
         if (!BROWSER_ENV) {
             throw new Error('toBlob() is only supported in browser environments.')
@@ -727,7 +724,6 @@
 
         const canvas = this.toCanvas();
         return await canvas.convertToBlob({ type, quality });
->>>>>>> 6129e45b
     }
 
     toCanvas() {
@@ -803,24 +799,18 @@
      * Save the image to the given path.
      * @param {string} path The path to save the image to.
      */
-<<<<<<< HEAD
-    save(path) {
+    async save(path) {
         const extension = path.split('.').pop().toLowerCase();
         const mime = this._CONTENT_TYPE_MAP[extension] ?? 'image/png';
 
         if (IS_REACT_NATIVE) {
             const buf = Buffer.from(encode(this.rgba().data, mime));
-            fs.writeFile(path, buf.toString('base64'), 'base64');
+            await fs.writeFile(path, buf.toString('base64'), 'base64');
         } else if (BROWSER_ENV) {
-=======
-    async save(path) {
-
-        if (BROWSER_ENV) {
             if (WEBWORKER_ENV) {
                 throw new Error('Unable to save an image from a Web Worker.')
             }
 
->>>>>>> 6129e45b
             const extension = path.split('.').pop().toLowerCase();
             const mime = CONTENT_TYPE_MAP.get(extension) ?? 'image/png';
 
