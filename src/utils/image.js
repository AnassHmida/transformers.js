--- conflicted
+++ resolved
@@ -100,9 +100,6 @@
 export class RawImage {
 
     /**
-<<<<<<< HEAD
-     * Create a new RawImage object.
-=======
      * Mapping from file extensions to MIME types.
      */
     _CONTENT_TYPE_MAP = {
@@ -114,7 +111,6 @@
 
     /**
      * Create a new `RawImage` object.
->>>>>>> ebc97223
      * @param {Uint8ClampedArray} data The pixel data.
      * @param {number} width The width of the image.
      * @param {number} height The height of the image.
@@ -157,7 +153,6 @@
      * @returns {Promise<RawImage>} The image object.
      */
     static async fromURL(url) {
-<<<<<<< HEAD
         if (IS_REACT_NATIVE) {
             if (env.useGCanvas && loadImageFunction) {
                 return await loadImageFunction(url);
@@ -167,17 +162,12 @@
             }
         } else {
             let response = await getFile(url);
+            if (response.status !== 200) {
+                throw new Error(`Unable to read image from "${url}" (${response.status} ${response.statusText})`);
+            }
             let blob = await response.blob();
             return this.fromBlob(blob);
         }
-=======
-        let response = await getFile(url);
-        if (response.status !== 200) {
-            throw new Error(`Unable to read image from "${url}" (${response.status} ${response.statusText})`);
-        }
-        let blob = await response.blob();
-        return this.fromBlob(blob);
->>>>>>> ebc97223
     }
 
     /**
@@ -637,15 +627,10 @@
     }
 
     toCanvas() {
-<<<<<<< HEAD
-        if (IS_REACT_NATIVE && createCanvasFunction === undefined)
-            throw new Error('toCanvas is not supported');
-=======
-        if (!BROWSER_ENV) {
+        if (!createCanvasFunction) {
             throw new Error('toCanvas() is only supported in browser environments.')
         }
 
->>>>>>> ebc97223
         // Clone, and convert data to RGBA before drawing to canvas.
         // This is because the canvas API only supports RGBA
         let cloned = this.clone().rgba();
@@ -714,8 +699,13 @@
      * @param {string} path The path to save the image to.
      */
     save(path) {
-
-        if (BROWSER_ENV) {
+        const extension = path.split('.').pop().toLowerCase();
+        const mime = this._CONTENT_TYPE_MAP[extension] ?? 'image/png';
+
+        if (IS_REACT_NATIVE) {
+            const buf = Buffer.from(encode(this.rgba().data, mime));
+            fs.writeFile(path, buf.toString('base64'), 'base64');
+        } else if (BROWSER_ENV) {
             const extension = path.split('.').pop().toLowerCase();
             const mime = this._CONTENT_TYPE_MAP[extension] ?? 'image/png';
 
@@ -752,16 +742,6 @@
             throw new Error('toSharp() is only supported in server-side environments.')
         }
 
-<<<<<<< HEAD
-        if (IS_REACT_NATIVE) {
-            const buf = Buffer.from(encode(this.rgba().data, mime));
-            fs.writeFile(path, buf.toString('base64'), 'base64');
-        } else {
-            let canvas = this.toCanvas();
-            const buffer = canvas.toBuffer(mime);
-            fs.writeFileSync(path, buffer);
-        }
-=======
         return sharp(this.data, {
             raw: {
                 width: this.width,
@@ -769,6 +749,5 @@
                 channels: this.channels
             }
         });
->>>>>>> ebc97223
     }
 }