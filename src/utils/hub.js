
/**
 * @file Utility functions to interact with the Hugging Face Hub (https://huggingface.co/models)
 * 
 * @module utils/hub
 */

import fs from 'fs';
import path from 'path';
<<<<<<< HEAD
import stream from 'stream/web';
import { Buffer } from 'buffer';
=======
>>>>>>> da268862

import { env } from '../env.js';
import { dispatchCallback } from './core.js';

<<<<<<< HEAD
if (!globalThis.ReadableStream) {
    // @ts-ignore
    globalThis.ReadableStream = stream.ReadableStream; // ReadableStream is not a global with Node 16
}

const IS_REACT_NATIVE = typeof navigator !== 'undefined' && navigator.product === 'ReactNative';

=======
>>>>>>> da268862
/**
 * @typedef {Object} PretrainedOptions Options for loading a pretrained model.     
 * @property {boolean?} [quantized=true] Whether to load the 8-bit quantized version of the model (only applicable when loading model files).
 * @property {function} [progress_callback=null] If specified, this function will be called during model construction, to provide the user with progress updates.
 * @property {Object} [config=null] Configuration for the model to use instead of an automatically loaded configuration. Configuration can be automatically loaded when:
 * - The model is a model provided by the library (loaded with the *model id* string of a pretrained model).
 * - The model is loaded by supplying a local directory as `pretrained_model_name_or_path` and a configuration JSON file named *config.json* is found in the directory.
 * @property {string} [cache_dir=null] Path to a directory in which a downloaded pretrained model configuration should be cached if the standard cache should not be used.
 * @property {boolean} [local_files_only=false] Whether or not to only look at local files (e.g., not try downloading the model).
 * @property {string} [revision='main'] The specific model version to use. It can be a branch name, a tag name, or a commit id,
 * since we use a git-based system for storing models and other artifacts on huggingface.co, so `revision` can be any identifier allowed by git.
 * NOTE: This setting is ignored for local requests.
 * @property {string} [model_file_name=null] If specified, load the model with this name (excluding the .onnx suffix). Currently only valid for encoder- or decoder-only models.
 * @property {Object} [session_options={}] Options to pass to the backend session.
 */

/**
 * Mapping from file extensions to MIME types.
 */
const CONTENT_TYPE_MAP = {
    'txt': 'text/plain',
    'html': 'text/html',
    'css': 'text/css',
    'js': 'text/javascript',
    'json': 'application/json',
    'png': 'image/png',
    'jpg': 'image/jpeg',
    'jpeg': 'image/jpeg',
    'gif': 'image/gif',
    'mp3': 'audio/mpeg',
    'wav': 'audio/wav',
}

/**
 * Returns the MIME type for the file specified by the given path.
 * 
 * @param {string|URL} path The path to the file.
 * @returns {string} The MIME type for the file specified by the given path.
 */
function getMIME(path) {
    const extension = String(path).split('.').pop().toLowerCase();
    return CONTENT_TYPE_MAP[extension] ?? 'application/octet-stream';
}

/**
 * @property {boolean} ok
 * @property {number} status
 * @property {string} statusText
 * @property {Headers} headers
 * @property {string} url
 * @property {string} filePath
 * @property {ReadableStream<Uint8Array>|null} body
 */
class FileResponse {
    /**
     * Creates a new `FileResponse` object.
     * @param {string|URL} filePath
     */
    constructor(filePath) {
        this.url = String(filePath).startsWith('file://') ? String(filePath) : `file://${filePath}`;
        this.filePath = filePath;
        this.headers = new Headers();
        this.ok = false;
        this.status = 0;
        this.statusText = '';
        this._body = null;
    }

    static async create(filePath) {
        let response = new FileResponse(filePath);
        
        if (IS_REACT_NATIVE) {
            response.ok = await fs.exists(response.url);
            if (response.ok) {
                response.status = 200;
                response.statusText = 'OK';
                response.headers.append('content-length', String(await fs.stat(response.url).size));
                response.headers.append('content-type', getMIME(response.url));
            } else {
                response.status = 404;
                response.statusText = 'Not Found';
            }
        } else {
            response.ok = fs.existsSync(response.filePath);
            if (response.ok) {
                response.status = 200;
                response.statusText = 'OK';

                let stats = fs.statSync(response.filePath);
                response.headers.set('content-length', stats.size.toString());
                response.headers.set('content-type', getMIME(response.filePath));
            } else {
                response.status = 404;
                response.statusText = 'Not Found';
            }
        }
        return response;
    }

    /**
     * Clone the current FileResponse object.
     * @returns {FileResponse} A new FileResponse object with the same properties as the current object.
     */
    clone() {
        let response = new FileResponse(this.filePath);
        response.ok = this.ok;
        response.status = this.status;
        response.statusText = this.statusText;
        response.headers = new Headers(this.headers);
        return response;
    }

    get bodyUsed() {
        return this._body !== null;
    }

    get body() {
        if (IS_REACT_NATIVE) throw new Error('`body` is not supported in React Native.');
        const self = this;
        this._body ??= new ReadableStream({
            start(controller) {
                self.arrayBuffer().then(buffer => {
                    controller.enqueue(new Uint8Array(buffer));
                    controller.close();
                });
            }
        });
        return this._body;
    }

    /**
     * Reads the contents of the file specified by the filePath property and returns a Promise that
     * resolves with an ArrayBuffer containing the file's contents.
     * @returns {Promise<ArrayBuffer>} A Promise that resolves with an ArrayBuffer containing the file's contents.
     * @throws {Error} If the file cannot be read.
     */
    async arrayBuffer() {
        if (IS_REACT_NATIVE) {
            return Buffer.from(await fs.readFile(this.url, 'base64'), 'base64').buffer;
        } else {
            const data = await fs.promises.readFile(this.filePath);
            return data.buffer;
        }
    }

    /**
     * Reads the contents of the file specified by the filePath property and returns a Promise that
     * resolves with a Blob containing the file's contents.
     * @returns {Promise<Blob>} A Promise that resolves with a Blob containing the file's contents.
     * @throws {Error} If the file cannot be read.
     */
    async blob() {
        /** @type {Buffer} */
        let data;
        if (IS_REACT_NATIVE) {
            data = Buffer.from(await fs.readFile(this.url, 'base64'), 'base64');
        } else {
            data = await fs.promises.readFile(this.filePath);
        }
        return new Blob([data], { type: this.headers.get('content-type') });
    }

    /**
     * Reads the contents of the file specified by the filePath property and returns a Promise that
     * resolves with a string containing the file's contents.
     * @returns {Promise<string>} A Promise that resolves with a string containing the file's contents.
     * @throws {Error} If the file cannot be read.
     */
    async text() {
        if (IS_REACT_NATIVE) {
            return await fs.readFile(this.url, 'utf8');
        } else {
            const data = await fs.promises.readFile(this.filePath, 'utf8');
            return data;
        }
    }

    /**
     * Reads the contents of the file specified by the filePath property and returns a Promise that
     * resolves with a parsed JavaScript object containing the file's contents.
     * 
     * @returns {Promise<Object>} A Promise that resolves with a parsed JavaScript object containing the file's contents.
     * @throws {Error} If the file cannot be read.
     */
    async json() {
        return JSON.parse(await this.text());
    }
}

/**
 * Parse HTTP headers.
 * 
 * @function parseHeaders
 * @param {string} rawHeaders
 * @returns {Headers}
 */
function parseHeaders(rawHeaders) {
    const headers = new Headers();
    const preProcessedHeaders = rawHeaders.replace(/\r?\n[\t ]+/g, ' ');
    preProcessedHeaders.split(/\r?\n/).forEach((line) => {
        const parts = line.split(':');
        const key = parts.shift().trim();
        if (key) {
            const value = parts.join(':').trim();
            headers.append(key, value);
        }
    });
    return headers;
}

/**
 * Makes an binary fetch request using the XHR API.
 * 
 * @function fetchBinary
 * @param {string|URL} url
 * @param {RequestInit} [options]
 * @returns {Promise<Response>}
 */
function fetchBinaryImpl(url, options = {}) {
    return new Promise((resolve, reject) => {
        const request = new Request(url, options);
        const xhr = new XMLHttpRequest();

        xhr.onload = () => {
            const reqOptions = {
                status: xhr.status,
                statusText: xhr.statusText,
                headers: parseHeaders(xhr.getAllResponseHeaders() || ''),
                url: '',
            };
            reqOptions.url = 'responseURL' in xhr ?
                xhr.responseURL :
                reqOptions.headers.get('x-request-url');

            resolve(new Response(xhr.response, reqOptions));
        };

        xhr.onerror = () => reject(new TypeError('Network request failed'));
        xhr.ontimeout = () => reject(new TypeError('Request timeout'));

        xhr.open(request.method, request.url, true);

        if (request.credentials === 'include') {
            xhr.withCredentials = true;
        } else if (request.credentials === 'omit') {
            xhr.withCredentials = false;
        }

        xhr.responseType = 'arraybuffer';

        request.headers.forEach((value, name) => {
            xhr.setRequestHeader(name, value);
        });

        xhr.send(request._bodyInit ?? null);
    });
}

export const fetchBinary = IS_REACT_NATIVE ? fetchBinaryImpl : fetch;

/**
 * Determines whether the given string is a valid URL.
 * @param {string|URL} string The string to test for validity as an URL.
 * @param {string[]} [protocols=null] A list of valid protocols. If specified, the protocol must be in this list.
 * @param {string[]} [validHosts=null] A list of valid hostnames. If specified, the URL's hostname must be in this list.
 * @returns {boolean} True if the string is a valid URL, false otherwise.
 */
function isValidUrl(string, protocols = null, validHosts = null) {
    if (IS_REACT_NATIVE) {
        if (protocols && !protocols.some((protocol) => string.startsWith(protocol)))
            return false;
        if (validHosts) {
            const match = string.match(/^(\w+\:)\/\/(([^:\/?#]*)(?:\:([0-9]+))?)/);
            if (!match || !validHosts.includes(match[3]))
              return false;
        }
    } else {
        let url;
        try {
            url = new URL(string);
        } catch (_) {
            return false;
        }
        if (protocols && !protocols.includes(url.protocol)) {
            return false;
        }
        if (validHosts && !validHosts.includes(url.hostname)) {
            return false;
        }
    }
    return true;
}

/**
 * Helper function to download a file.
 *
 * @param {URL|string} fromUrl The URL/path of the file to download.
 * @param {string} toFile The path of the file to download to.
 * @param {function} progress_callback A callback function that is called with progress information.
 * @returns {Promise<void>}
 */
export async function downloadFile(fromUrl, toFile, progress_callback) {
    if (IS_REACT_NATIVE) {
        await fs.mkdir(path.dirname(toFile));
        const { promise } = fs.downloadFile({
            fromUrl,
            toFile,
            progressInterval: 200,
            progress: ({ contentLength, bytesWritten }) => {
                progress_callback({
                    progress: bytesWritten / contentLength,
                    loaded: bytesWritten,
                    total: contentLength,
                });
            },
        });
        await promise;
    } else {
        await fs.promises.mkdir(path.dirname(toFile), { recursive: true });
        const response = await fetch(fromUrl);
        if (!response.ok) {
            throw new Error(`Failed to download file: ${response.statusText}`);
        }
        const reader = response.body.getReader();
        const writer = fs.createWriteStream(toFile);
        let received = 0;
        const contentLength = Number(response.headers.get('content-length'));
        while (true) {
            const { done, value } = await reader.read();
            if (done) {
                break;
            }
            writer.write(value);
            received += value.length;
            progress_callback({
                progress: contentLength ? received / contentLength : 0,
                loaded: received,
                total: contentLength,
            });
        }
        writer.end();
    }
}

/**
 * Helper function to get a file, using either the Fetch API or FileSystem API.
 *
 * @param {URL|string} urlOrPath The URL/path of the file to get.
 * @returns {Promise<FileResponse|Response>} A promise that resolves to a FileResponse object (if the file is retrieved using the FileSystem API), or a Response object (if the file is retrieved using the Fetch API).
 */
export async function getFile(urlOrPath) {


    if (env.useFS && !isValidUrl(urlOrPath, ['http:', 'https:', 'blob:'])) {
        return new FileResponse(urlOrPath);

    } else if (typeof process !== 'undefined' && process?.release?.name === 'node') {
        const IS_CI = !!process.env?.TESTING_REMOTELY;
        const version = env.version;

        const headers = new Headers();
        headers.set('User-Agent', `transformers.js/${version}; is_ci/${IS_CI};`);

        // Check whether we are making a request to the Hugging Face Hub.
        const isHFURL = isValidUrl(urlOrPath, ['http:', 'https:'], ['huggingface.co', 'hf.co']);
        if (isHFURL) {
            // If an access token is present in the environment variables,
            // we add it to the request headers.
            // NOTE: We keep `HF_ACCESS_TOKEN` for backwards compatibility (as a fallback).
            const token = process.env?.HF_TOKEN ?? process.env?.HF_ACCESS_TOKEN;
            if (token) {
                headers.set('Authorization', `Bearer ${token}`);
            }
        }
        return fetchBinary(urlOrPath, { headers });
    } else {
        // Running in a browser-environment, so we use default headers
        // NOTE: We do not allow passing authorization headers in the browser,
        // since this would require exposing the token to the client.
        return fetchBinary(urlOrPath);
    }
}

const ERROR_MAPPING = {
    // 4xx errors (https://developer.mozilla.org/en-US/docs/Web/HTTP/Status#client_error_responses)
    400: 'Bad request error occurred while trying to load file',
    401: 'Unauthorized access to file',
    403: 'Forbidden access to file',
    404: 'Could not locate file',
    408: 'Request timeout error occurred while trying to load file',

    // 5xx errors (https://developer.mozilla.org/en-US/docs/Web/HTTP/Status#server_error_responses)
    500: 'Internal server error error occurred while trying to load file',
    502: 'Bad gateway error occurred while trying to load file',
    503: 'Service unavailable error occurred while trying to load file',
    504: 'Gateway timeout error occurred while trying to load file',
}
/**
 * Helper method to handle fatal errors that occur while trying to load a file from the Hugging Face Hub.
 * @param {number} status The HTTP status code of the error.
 * @param {string} remoteURL The URL of the file that could not be loaded.
 * @param {boolean} fatal Whether to raise an error if the file could not be loaded.
 * @returns {null} Returns `null` if `fatal = true`.
 * @throws {Error} If `fatal = false`.
 */
function handleError(status, remoteURL, fatal) {
    if (!fatal) {
        // File was not loaded correctly, but it is optional.
        // TODO in future, cache the response?
        return null;
    }

    const message = ERROR_MAPPING[status] ?? `Error (${status}) occurred while trying to load file`;
    throw Error(`${message}: "${remoteURL}".`);
}

class FileCache {
    /**
     * Instantiate a `FileCache` object.
     * @param {string} path 
     */
    constructor(path) {
        this.path = path;
    }

    /**
     * Checks whether the given request is in the cache.
     * @param {string} request 
     * @returns {Promise<FileResponse | undefined>}
     */
    async match(request) {

        let filePath = path.join(this.path, request);
        let file = await FileResponse.create(filePath);

        if (file.ok) {
            return file;
        } else {
            return undefined;
        }
    }

    /**
     * Adds the given response to the cache.
     * @param {string} request 
     * @param {Response|FileResponse} response 
     * @returns {Promise<void>}
     */
    async put(request, response) {
        const buffer = Buffer.from(await response.arrayBuffer());

        let outputPath = path.join(this.path, request);

        try {
            if (IS_REACT_NATIVE) {
                await fs.mkdir(path.dirname(outputPath));
                await fs.writeFile(outputPath, buffer.toString('base64'), 'base64');
            } else {
                await fs.promises.mkdir(path.dirname(outputPath), { recursive: true });
                await fs.promises.writeFile(outputPath, buffer);
            }
        } catch (err) {
            console.warn('An error occurred while writing the file to cache:', err)
        }
    }

    // TODO add the rest?
    // addAll(requests: RequestInfo[]): Promise<void>;
    // delete(request: RequestInfo | URL, options?: CacheQueryOptions): Promise<boolean>;
    // keys(request?: RequestInfo | URL, options?: CacheQueryOptions): Promise<ReadonlyArray<Request>>;
    // match(request: RequestInfo | URL, options?: CacheQueryOptions): Promise<Response | undefined>;
    // matchAll(request?: RequestInfo | URL, options?: CacheQueryOptions): Promise<ReadonlyArray<Response>>;
}

/**
 * 
 * @param {FileCache|Cache} cache The cache to search
 * @param {string[]} names The names of the item to search for
 * @returns {Promise<FileResponse|Response|undefined>} The item from the cache, or undefined if not found.
 */
async function tryCache(cache, ...names) {
    for (let name of names) {
        try {
            let result = await cache.match(name);
            if (result) return result;
        } catch (e) {
            continue;
        }
    }
    return undefined;
}

/**
 * 
 * Retrieves a file from either a remote URL using the Fetch API or from the local file system using the FileSystem API.
 * If the filesystem is available and `env.useCache = true`, the file will be downloaded and cached.
 * 
 * @param {string} path_or_repo_id This can be either:
 * - a string, the *model id* of a model repo on huggingface.co.
 * - a path to a *directory* potentially containing the file.
 * @param {string} filename The name of the file to locate in `path_or_repo`.
 * @param {boolean} [fatal=true] Whether to throw an error if the file is not found.
 * @param {PretrainedOptions} [options] An object containing optional parameters.
 * 
 * @throws Will throw an error if the file is not found and `fatal` is true.
 * @returns {Promise<Uint8Array>} A Promise that resolves with the file content as a buffer.
 */
export async function getModelFile(path_or_repo_id, filename, fatal = true, options = {}) {

    if (!env.allowLocalModels) {
        // User has disabled local models, so we just make sure other settings are correct.

        if (options.local_files_only) {
            throw Error("Invalid configuration detected: local models are disabled (`env.allowLocalModels=false`) but you have requested to only use local models (`local_files_only=true`).")
        } else if (!env.allowRemoteModels) {
            throw Error("Invalid configuration detected: both local and remote models are disabled. Fix by setting `env.allowLocalModels` or `env.allowRemoteModels` to `true`.")
        }
    }

    // Initiate file retrieval
    dispatchCallback(options.progress_callback, {
        status: 'initiate',
        name: path_or_repo_id,
        file: filename
    })

    // First, check if the a caching backend is available
    // If no caching mechanism available, will download the file every time
    let cache;
    if (!cache && env.useBrowserCache) {
        if (typeof caches === 'undefined') {
            throw Error('Browser cache is not available in this environment.')
        }
        try {
            // In some cases, the browser cache may be visible, but not accessible due to security restrictions.
            // For example, when running an application in an iframe, if a user attempts to load the page in
            // incognito mode, the following error is thrown: `DOMException: Failed to execute 'open' on 'CacheStorage':
            // An attempt was made to break through the security policy of the user agent.`
            // So, instead of crashing, we just ignore the error and continue without using the cache.
            cache = await caches.open('transformers-cache');
        } catch (e) {
            console.warn('An error occurred while opening the browser cache:', e);
        }
    }

    if (!cache && env.useFSCache) {
        // TODO throw error if not available

        // If `cache_dir` is not specified, use the default cache directory
        cache = new FileCache(options.cache_dir ?? env.cacheDir);
    }

    if (!cache && env.useCustomCache) {
        // Allow the user to specify a custom cache system.
        if (!env.customCache) {
            throw Error('`env.useCustomCache=true`, but `env.customCache` is not defined.')
        }

        // Check that the required methods are defined:
        if (!env.customCache.match || !env.customCache.put) {
            throw new Error(
                "`env.customCache` must be an object which implements the `match` and `put` functions of the Web Cache API. " +
                "For more information, see https://developer.mozilla.org/en-US/docs/Web/API/Cache"
            )
        }
        cache = env.customCache;
    }

    const revision = options.revision ?? 'main';

    let requestURL = pathJoin(path_or_repo_id, filename);
    let localPath = pathJoin(env.localModelPath, requestURL);

    let remoteURL = pathJoin(
        env.remoteHost,
        env.remotePathTemplate
            .replaceAll('{model}', path_or_repo_id)
            .replaceAll('{revision}', encodeURIComponent(revision)),
        filename
    );

    // Choose cache key for filesystem cache
    // When using the main revision (default), we use the request URL as the cache key.
    // If a specific revision is requested, we account for this in the cache key.
    let fsCacheKey = revision === 'main' ? requestURL : pathJoin(path_or_repo_id, revision, filename);

    /** @type {string} */
    let cacheKey;
    let proposedCacheKey = cache instanceof FileCache ? fsCacheKey : remoteURL;

    // Whether to cache the final response in the end.
    let toCacheResponse = false;

    /** @type {Response|FileResponse|undefined} */
    let response;

    if (cache) {
        // A caching system is available, so we try to get the file from it.
        //  1. We first try to get from cache using the local path. In some environments (like deno),
        //     non-URL cache keys are not allowed. In these cases, `response` will be undefined.
        //  2. If no response is found, we try to get from cache using the remote URL or file system cache.
        response = await tryCache(cache, localPath, proposedCacheKey);
    }

    const cacheHit = response !== undefined;

    if (response === undefined) {
        // Caching not available, or file is not cached, so we perform the request

        if (env.allowLocalModels) {
            // Accessing local models is enabled, so we try to get the file locally.
            // If request is a valid HTTP URL, we skip the local file check. Otherwise, we try to get the file locally.
            const isURL = isValidUrl(requestURL, ['http:', 'https:']);
            if (!isURL) {
                try {
                    response = await getFile(localPath);
                    cacheKey = localPath; // Update the cache key to be the local path
                } catch (e) {
                    // Something went wrong while trying to get the file locally.
                    // NOTE: error handling is done in the next step (since `response` will be undefined)
                    console.warn(`Unable to load from local path "${localPath}": "${e}"`);
                }
            } else if (options.local_files_only) {
                throw new Error(`\`local_files_only=true\`, but attempted to load a remote file from: ${requestURL}.`);
            } else if (!env.allowRemoteModels) {
                throw new Error(`\`env.allowRemoteModels=false\`, but attempted to load a remote file from: ${requestURL}.`);
            }
        }

        if (response === undefined || response.status === 404) {
            // File not found locally. This means either:
            // - The user has disabled local file access (`env.allowLocalModels=false`)
            // - the path is a valid HTTP url (`response === undefined`)
            // - the path is not a valid HTTP url and the file is not present on the file system or local server (`response.status === 404`)

            if (options.local_files_only || !env.allowRemoteModels) {
                // User requested local files only, but the file is not found locally.
                if (fatal) {
                    throw Error(`\`local_files_only=true\` or \`env.allowRemoteModels=false\` and file was not found locally at "${localPath}".`);
                } else {
                    // File not found, but this file is optional.
                    // TODO in future, cache the response?
                    return null;
                }
            }

            response = await getFile(remoteURL);

            if (response.status !== 200) {
                return handleError(response.status, remoteURL, fatal);
            }

            // Success! We use the proposed cache key from earlier
            cacheKey = proposedCacheKey;
        }

        // Only cache the response if:
        toCacheResponse =
            cache                              // 1. A caching system is available
            && typeof Response !== 'undefined' // 2. `Response` is defined (i.e., we are in a browser-like environment)
            && response instanceof Response    // 3. result is a `Response` object (i.e., not a `FileResponse`)
            && response.status === 200         // 4. request was successful (status code 200)
    }

    // Start downloading
    dispatchCallback(options.progress_callback, {
        status: 'download',
        name: path_or_repo_id,
        file: filename
    })
  
    const progressInfo = {
        status: 'progress',
        name: path_or_repo_id,
        file: filename
    }
    
    /** @type {Uint8Array} */
    let buffer;

    if (!options.progress_callback) {
        // If no progress callback is specified, we can use the `.arrayBuffer()`
        // method to read the response.
        buffer = new Uint8Array(await response.arrayBuffer());

    } else if (
        cacheHit // The item is being read from the cache
        &&
        typeof navigator !== 'undefined' && /firefox/i.test(navigator.userAgent) // We are in Firefox
    ) {
        // Due to bug in Firefox, we cannot display progress when loading from cache.
        // Fortunately, since this should be instantaneous, this should not impact users too much.
        buffer = new Uint8Array(await response.arrayBuffer());

        // For completeness, we still fire the final progress callback
        dispatchCallback(options.progress_callback, {
            ...progressInfo,
            progress: 100,
            loaded: buffer.length,
            total: buffer.length,
        })
    } else {
        buffer = await readResponse(response, data => {
            dispatchCallback(options.progress_callback, {
                ...progressInfo,
                ...data,
            })
        })
    }

    if (
        // Only cache web responses
        // i.e., do not cache FileResponses (prevents duplication)
        toCacheResponse && cacheKey
        &&
        // Check again whether request is in cache. If not, we add the response to the cache
        (await cache.match(cacheKey) === undefined)
    ) {
        // NOTE: We use `new Response(buffer, ...)` instead of `response.clone()` to handle LFS files
        await cache.put(cacheKey, new Response(buffer, {
            headers: response.headers
        }))
            .catch(err => {
                // Do not crash if unable to add to cache (e.g., QuotaExceededError).
                // Rather, log a warning and proceed with execution.
                console.warn(`Unable to add response to browser cache: ${err}.`);
            });

    }

    dispatchCallback(options.progress_callback, {
        status: 'done',
        name: path_or_repo_id,
        file: filename
    });

    return buffer;
}

/**
 * 
 * Retrieves a file from either a remote URL using the Fetch API or from the local file system using the FileSystem API.
 * If the filesystem is available and `env.useCache = true`, the file will be downloaded and cached.
 * 
 * @param {string} path_or_repo_id This can be either:
 * - a string, the *model id* of a model repo on huggingface.co.
 * - a path to a *directory* potentially containing the file.
 * @param {string} filename The name of the file to locate in `path_or_repo`.
 * @param {boolean} [fatal=true] Whether to throw an error if the file is not found.
 * @param {PretrainedOptions} [options] An object containing optional parameters.
 * 
 * @throws Will throw an error if the file is not found and `fatal` is true.
 * @returns {Promise<string>} A Promise that resolves with the file content as a buffer.
 */
export async function getModelPath(path_or_repo_id, filename, fatal = true, options = {}) {

    if (!env.allowLocalModels) {
        // User has disabled local models, so we just make sure other settings are correct.

        throw Error("Invalid configuration detected: local models are disabled (`env.allowLocalModels=false`) but you have requested to load a local model.")
    }

    // Initiate file retrieval
    dispatchCallback(options.progress_callback, {
        status: 'initiate',
        name: path_or_repo_id,
        file: filename
    })

    // First, check if the a caching backend is available
    // If no caching mechanism available, will download the file every time
    let cache;

    if (!cache && env.useFSCache) {
        // TODO throw error if not available

        // If `cache_dir` is not specified, use the default cache directory
        cache = new FileCache(options.cache_dir ?? env.cacheDir);
    }

    if (!cache && env.useCustomCache) {
        throw Error('Custom cache not supported for `getModelPath`.')
    }

    const revision = options.revision ?? 'main';

    let requestURL = pathJoin(path_or_repo_id, filename);
    let localPath = pathJoin(env.localModelPath, requestURL);

    let remoteURL = pathJoin(
        env.remoteHost,
        env.remotePathTemplate
            .replaceAll('{model}', path_or_repo_id)
            .replaceAll('{revision}', encodeURIComponent(revision)),
        filename
    );

    // Choose cache key for filesystem cache
    // When using the main revision (default), we use the request URL as the cache key.
    // If a specific revision is requested, we account for this in the cache key.
    let fsCacheKey = revision === 'main' ? requestURL : pathJoin(path_or_repo_id, revision, filename);

    /** @type {string} */
    let cacheKey;
    let proposedCacheKey = cache instanceof FileCache ? fsCacheKey : remoteURL;

    /** @type {Response|FileResponse|undefined} */
    let response;

    if (cache) {
        // A caching system is available, so we try to get the file from it.
        //  1. We first try to get from cache using the local path. In some environments (like deno),
        //     non-URL cache keys are not allowed. In these cases, `response` will be undefined.
        //  2. If no response is found, we try to get from cache using the remote URL or file system cache.
        response = await tryCache(cache, localPath, proposedCacheKey);
    }

    if (response === undefined) {
        // Caching not available, or file is not cached, so we perform the request

        // Accessing local models is enabled, so we try to get the file locally.
        // If request is a valid HTTP URL, we skip the local file check. Otherwise, we try to get the file locally.
        const isURL = isValidUrl(requestURL, ['http:', 'https:']);
        if (!isURL) {
            try {
                response = await getFile(localPath);
                cacheKey = localPath; // Update the cache key to be the local path
            } catch (e) {
                // Something went wrong while trying to get the file locally.
                // NOTE: error handling is done in the next step (since `response` will be undefined)
                console.warn(`Unable to load from local path "${localPath}": "${e}"`);
            }
        } else if (options.local_files_only) {
            throw new Error(`\`local_files_only=true\`, but attempted to load a remote file from: ${requestURL}.`);
        } else if (!env.allowRemoteModels) {
            throw new Error(`\`env.allowRemoteModels=false\`, but attempted to load a remote file from: ${requestURL}.`);
        }

        if (response === undefined || response.status === 404) {
            // File not found locally. This means either:
            // - The user has disabled local file access (`env.allowLocalModels=false`)
            // - the path is a valid HTTP url (`response === undefined`)
            // - the path is not a valid HTTP url and the file is not present on the file system or local server (`response.status === 404`)

            if (options.local_files_only || !env.allowRemoteModels) {
                // User requested local files only, but the file is not found locally.
                if (fatal) {
                    throw Error(`\`local_files_only=true\` or \`env.allowRemoteModels=false\` and file was not found locally at "${localPath}".`);
                } else {
                    // File not found, but this file is optional.
                    // TODO in future, cache the response?
                    return null;
                }
            }

            // Start downloading
            dispatchCallback(options.progress_callback, {
                status: 'download',
                name: path_or_repo_id,
                file: filename
            })
        
            const progressInfo = {
                status: 'progress',
                name: path_or_repo_id,
                file: filename
            }

            if (response === undefined) {
                const cachePath = path.join(options.cache_dir ?? env.cacheDir, proposedCacheKey);
                await downloadFile(remoteURL, cachePath, data => {
                    dispatchCallback(options.progress_callback, {
                        ...progressInfo,
                        ...data,
                    })
                });
                response = await getFile(cachePath);
                if (response.status !== 200) {
                    return handleError(response.status, remoteURL, fatal);
                }
            }

            dispatchCallback(options.progress_callback, {
                status: 'done',
                name: path_or_repo_id,
                file: filename
            });
        }
    }

    return IS_REACT_NATIVE ? response.url : response.filePath;
}

/**
 * Fetches a JSON file from a given path and file name.
 *
 * @param {string} modelPath The path to the directory containing the file.
 * @param {string} fileName The name of the file to fetch.
 * @param {boolean} [fatal=true] Whether to throw an error if the file is not found.
 * @param {PretrainedOptions} [options] An object containing optional parameters.
 * @returns {Promise<Object>} The JSON data parsed into a JavaScript object.
 * @throws Will throw an error if the file is not found and `fatal` is true.
 */
export async function getModelJSON(modelPath, fileName, fatal = true, options = {}) {
    let buffer = await getModelFile(modelPath, fileName, fatal, options);
    if (buffer === null) {
        // Return empty object
        return {}
    }

    if (IS_REACT_NATIVE) return JSON.parse(Buffer.from(buffer));

    let decoder = new TextDecoder('utf-8');
    let jsonData = decoder.decode(buffer);
    return JSON.parse(jsonData);
}

/**
 * Read and track progress when reading a Response object
 *
 * @param {any} response The Response object to read
 * @param {function} progress_callback The function to call with progress updates
 * @returns {Promise<Uint8Array>} A Promise that resolves with the Uint8Array buffer
 */
async function readResponse(response, progress_callback) {
    if (IS_REACT_NATIVE) {
        return await response.arrayBuffer();
    }

    // Read and track progress when reading a Response object
    const contentLength = response.headers.get('Content-Length');
    if (contentLength === null) {
        console.warn('Unable to determine content-length from response headers. Will expand buffer when needed.')
    }
    let total = parseInt(contentLength ?? '0');
    let buffer = new Uint8Array(total);
    let loaded = 0;

    const reader = response.body.getReader();
    async function read() {
        const { done, value } = await reader.read();
        if (done) return;

        let newLoaded = loaded + value.length;
        if (newLoaded > total) {
            total = newLoaded;

            // Adding the new data will overflow buffer.
            // In this case, we extend the buffer
            let newBuffer = new Uint8Array(total);

            // copy contents
            newBuffer.set(buffer);

            buffer = newBuffer;
        }
        buffer.set(value, loaded)
        loaded = newLoaded;

        const progress = (loaded / total) * 100;

        // Call your function here
        progress_callback({
            progress: progress,
            loaded: loaded,
            total: total,
        })

        return read();
    }

    // Actually read
    await read();

    return buffer;
}

/**
 * Joins multiple parts of a path into a single path, while handling leading and trailing slashes.
 *
 * @param {...string} parts Multiple parts of a path.
 * @returns {string} A string representing the joined path.
 */
function pathJoin(...parts) {
    // https://stackoverflow.com/a/55142565
    parts = parts.map((part, index) => {
        if (index) {
            part = part.replace(new RegExp('^/'), '');
        }
        if (index !== parts.length - 1) {
            part = part.replace(new RegExp('/$'), '');
        }
        return part;
    })
    return parts.join('/');
}<|MERGE_RESOLUTION|>--- conflicted
+++ resolved
@@ -7,25 +7,15 @@
 
 import fs from 'fs';
 import path from 'path';
-<<<<<<< HEAD
-import stream from 'stream/web';
 import { Buffer } from 'buffer';
-=======
->>>>>>> da268862
 
 import { env } from '../env.js';
 import { dispatchCallback } from './core.js';
 
-<<<<<<< HEAD
-if (!globalThis.ReadableStream) {
-    // @ts-ignore
-    globalThis.ReadableStream = stream.ReadableStream; // ReadableStream is not a global with Node 16
-}
 
 const IS_REACT_NATIVE = typeof navigator !== 'undefined' && navigator.product === 'ReactNative';
 
-=======
->>>>>>> da268862
+
 /**
  * @typedef {Object} PretrainedOptions Options for loading a pretrained model.     
  * @property {boolean?} [quantized=true] Whether to load the 8-bit quantized version of the model (only applicable when loading model files).
