--- conflicted
+++ resolved
@@ -241,10 +241,9 @@
  * @async
  * @function readFile
  * @param {string|URL} path
- * @param {object} options
  * @returns {Promise<Response>}
  */
-async function readFile(filePath, allowFilePath = false) {
+async function readFile(filePath) {
     const path = filePath.toString()
     const stat = await fs.stat(path);
     const headers = new Headers();
@@ -259,13 +258,14 @@
         headers,
         url: `file://${path}`,
     };
+    let data = '';
     // Prevent load binary data into JS side
     if (type !== 'application/octet-stream') {
-        const content = await fs.readFile(path, 'base64');
-        return new Response(Buffer.from(content, 'base64').buffer, reqOptions);
-    } else {
-        return new Response('', reqOptions);
-    }
+        data = Buffer.from(await fs.readFile(path, 'base64'), 'base64').buffer;
+    }
+    const res = new Response(data, reqOptions);
+    res.isLocal = true;
+    return res;
 }
 
 /**
@@ -610,8 +610,8 @@
                 throw new Error(`\`local_files_only=true\`, but attempted to load a remote file from: ${requestURL}.`);
             } else if (!env.allowRemoteModels) {
                 throw new Error(`\`env.allowRemoteModels=false\`, but attempted to load a remote file from: ${requestURL}.`);
-            } else if (IS_REACT_NATIVE && !env.useFSCache) {
-                throw new Error(`ReactNative cannot load remote files without a cache. Please enable \`env.useFSCache\` to enable caching.`);
+            } else if (IS_REACT_NATIVE && !cache) {
+                throw new Error(`ReactNative cannot load remote model binaries without a cache.`);
             }
         }
 
@@ -646,20 +646,13 @@
             cacheKey = proposedCacheKey;
         }
 
-<<<<<<< HEAD
-
-        if (cache && response && response.headers.get('rn-is-local') !== '1' && response instanceof Response && response.status === 200) {
-            // only clone if cache available, and response is valid
-            responseToCache = response.clone();
-        }
-=======
         // Only cache the response if:
         toCacheResponse =
             cache                              // 1. A caching system is available
             && typeof Response !== 'undefined' // 2. `Response` is defined (i.e., we are in a browser-like environment)
             && response instanceof Response    // 3. result is a `Response` object (i.e., not a `FileResponse`)
             && response.status === 200         // 4. request was successful (status code 200)
->>>>>>> 7076c8e4
+            && response.isLocal                // 5. Not read from RN local storage
     }
 
     // Start downloading
@@ -766,7 +759,7 @@
     if (IS_REACT_NATIVE) {
         if (
             response.headers.get('content-type') !== 'application/octet-stream' ||
-            response.headers.get('rn-is-local') !== '1'
+            !response.isLocal
         )
             return await response.arrayBuffer();
         else
